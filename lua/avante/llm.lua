local fn = vim.fn
local uv = vim.uv

local curl = require("plenary.curl")

local Utils = require("avante.utils")
local Prompts = require("avante.utils.prompts")
local Config = require("avante.config")
local Path = require("avante.path")
local PPath = require("plenary.path")
local Providers = require("avante.providers")
local LLMToolHelpers = require("avante.llm_tools.helpers")
local LLMTools = require("avante.llm_tools")
local History = require("avante.history")

---@class Job
---@field is_closing fun(): boolean
---@field shutdown fun(): nil

---@class avante.LLM
local M = {}

local active_jobs = {}

------------------------------Prompt and type------------------------------

---@param prev_memory string | nil
---@param history_messages avante.HistoryMessage[]
---@param cb fun(memory: avante.ChatMemory | nil): nil
function M.summarize_memory(prev_memory, history_messages, cb)
  local system_prompt =
    [[You are an expert coding assistant. Your goal is to generate a concise, structured summary of the conversation below that captures all essential information needed to continue development after context replacement. Include tasks performed, code areas modified or reviewed, key decisions or assumptions, test results or errors, and outstanding tasks or next steps.]]
  if #history_messages == 0 then
    cb(nil)
    return
  end
  local latest_timestamp = nil
  local latest_message_uuid = nil
  for idx = #history_messages, 1, -1 do
    local message = history_messages[idx]
    if not message.is_dummy then
      latest_timestamp = message.timestamp
      latest_message_uuid = message.uuid
      break
    end
  end
  if not latest_timestamp or not latest_message_uuid then
    cb(nil)
    return
  end
  local Render = require("avante.history.render")
  local conversation_items = vim
    .iter(history_messages)
    :map(function(msg) return msg.message.role .. ": " .. Render.message_to_text(msg, history_messages) end)
    :totable()
  local conversation_text = table.concat(conversation_items, "\n")
  local user_prompt = "Here is the conversation so far:\n"
    .. conversation_text
    .. "\n\nPlease summarize this conversation, covering:\n1. Tasks performed and outcomes\n2. Code files, modules, or functions modified or examined\n3. Important decisions or assumptions made\n4. Errors encountered and test or build results\n5. Remaining tasks, open questions, or next steps\nProvide the summary in a clear, concise format."
  if prev_memory then user_prompt = user_prompt .. "\n\nThe previous summary is:\n\n" .. prev_memory end
  local messages = {
    {
      role = "user",
      content = user_prompt,
    },
  }
  local response_content = ""
  local provider = Providers.get_memory_summary_provider()
  M.curl({
    provider = provider,
    prompt_opts = {
      system_prompt = system_prompt,
      messages = messages,
    },
    handler_opts = {
      on_start = function(_) end,
      on_chunk = function(chunk)
        if not chunk then return end
        response_content = response_content .. chunk
      end,
      on_stop = function(stop_opts)
        if stop_opts.error ~= nil then
          Utils.error(string.format("summarize memory failed: %s", vim.inspect(stop_opts.error)))
          return
        end
        if stop_opts.reason == "complete" then
          response_content = Utils.trim_think_content(response_content)
          local memory = {
            content = response_content,
            last_summarized_timestamp = latest_timestamp,
            last_message_uuid = latest_message_uuid,
          }
          cb(memory)
        else
          cb(nil)
        end
      end,
    },
  })
end

---@param user_input string
---@param cb fun(error: string | nil): nil
function M.generate_todos(user_input, cb)
  local system_prompt =
    [[You are an expert coding assistant. Please generate a todo list to complete the task based on the user input and pass the todo list to the add_todos tool.]]
  local messages = {
    { role = "user", content = user_input },
  }

  local provider = Providers[Config.provider]
  local tools = {
    require("avante.llm_tools.add_todos"),
  }

  local history_messages = {}
  cb = Utils.call_once(cb)

  M.curl({
    provider = provider,
    prompt_opts = {
      system_prompt = system_prompt,
      messages = messages,
      tools = tools,
    },
    handler_opts = {
      on_start = function() end,
      on_chunk = function() end,
      on_messages_add = function(msgs)
        msgs = vim.islist(msgs) and msgs or { msgs }
        for _, msg in ipairs(msgs) do
          if not msg.uuid then msg.uuid = Utils.uuid() end
          local idx = nil
          for i, m in ipairs(history_messages) do
            if m.uuid == msg.uuid then
              idx = i
              break
            end
          end
          if idx ~= nil then
            history_messages[idx] = msg
          else
            table.insert(history_messages, msg)
          end
        end
      end,
      on_stop = function(stop_opts)
        if stop_opts.error ~= nil then
          Utils.error(string.format("generate todos failed: %s", vim.inspect(stop_opts.error)))
          return
        end
        if stop_opts.reason == "tool_use" then
          local pending_tools = History.get_pending_tools(history_messages)
          for _, pending_tool in ipairs(pending_tools) do
            if pending_tool.state == "generated" and pending_tool.name == "add_todos" then
              local result = LLMTools.process_tool_use(tools, pending_tool, {
                session_ctx = {},
                on_complete = function() cb() end,
                tool_use_id = pending_tool.id,
              })
              if result ~= nil then cb() end
            end
          end
        else
          cb()
        end
      end,
    },
  })
end

---@class avante.AgentLoopOptions
---@field system_prompt string
---@field user_input string
---@field tools AvanteLLMTool[]
---@field on_complete fun(error: string | nil): nil
---@field session_ctx? table
---@field on_tool_log? fun(tool_id: string, tool_name: string, log: string, state: AvanteLLMToolUseState): nil
---@field on_start? fun(): nil
---@field on_chunk? fun(chunk: string): nil
---@field on_messages_add? fun(messages: avante.HistoryMessage[]): nil

---@param opts avante.AgentLoopOptions
function M.agent_loop(opts)
  local messages = {}
  table.insert(messages, { role = "user", content = "<task>" .. opts.user_input .. "</task>" })

  local memory_content = nil
  local history_messages = {}
  local function no_op() end
  local session_ctx = opts.session_ctx or {}

  local stream_options = {
    ask = true,
    memory = memory_content,
    code_lang = "unknown",
    provider = Providers[Config.provider],
    get_history_messages = function() return history_messages end,
    on_tool_log = opts.on_tool_log or no_op,
    on_messages_add = function(msgs)
      msgs = vim.islist(msgs) and msgs or { msgs }
      for _, msg in ipairs(msgs) do
        local idx = nil
        for i, m in ipairs(history_messages) do
          if m.uuid == msg.uuid then
            idx = i
            break
          end
        end
        if idx ~= nil then
          history_messages[idx] = msg
        else
          table.insert(history_messages, msg)
        end
      end
      if opts.on_messages_add then opts.on_messages_add(msgs) end
    end,
    session_ctx = session_ctx,
    prompt_opts = {
      system_prompt = opts.system_prompt,
      tools = opts.tools,
      messages = messages,
    },
    on_start = opts.on_start or no_op,
    on_chunk = opts.on_chunk or no_op,
    on_stop = function(stop_opts)
      if stop_opts.error ~= nil then
        local err = string.format("dispatch_agent failed: %s", vim.inspect(stop_opts.error))
        opts.on_complete(err)
        return
      end
      opts.on_complete(nil)
    end,
  }

  local function on_memory_summarize(pending_compaction_history_messages)
    local compaction_history_message_uuids = {}
    for _, msg in ipairs(pending_compaction_history_messages or {}) do
      compaction_history_message_uuids[msg.uuid] = true
    end
    M.summarize_memory(memory_content, pending_compaction_history_messages or {}, function(memory)
      if memory then stream_options.memory = memory.content end
      local new_history_messages = {}
      for _, msg in ipairs(history_messages) do
        if not compaction_history_message_uuids[msg.uuid] then table.insert(new_history_messages, msg) end
      end
      history_messages = new_history_messages
      M._stream(stream_options)
    end)
  end

  stream_options.on_memory_summarize = on_memory_summarize

  M._stream(stream_options)
end

---@param opts AvanteGeneratePromptsOptions
---@return AvantePromptOptions
function M.generate_prompts(opts)
  local project_instruction_file = Config.instructions_file or "avante.md"
  local project_root = Utils.root.get()
  local instruction_file_path = PPath:new(project_root, project_instruction_file)

  if instruction_file_path:exists() then
    local lines = Utils.read_file_from_buf_or_disk(instruction_file_path:absolute())
    local instruction_content = lines and table.concat(lines, "\n") or ""

    if instruction_content then opts.instructions = (opts.instructions or "") .. "\n" .. instruction_content end
  end

  local provider = opts.provider or Providers[Config.provider]
  local mode = opts.mode or Config.mode

  -- Check if the instructions contains an image path
  local image_paths = {}
  if opts.prompt_opts and opts.prompt_opts.image_paths then
    image_paths = vim.list_extend(image_paths, opts.prompt_opts.image_paths)
  end

  Path.prompts.initialize(Path.prompts.get_templates_dir(project_root), project_root)

  local system_info = Utils.get_system_info()

  local selected_files = opts.selected_files or {}
  if opts.selected_filepaths then
    for _, filepath in ipairs(opts.selected_filepaths) do
      local lines, error = Utils.read_file_from_buf_or_disk(filepath)
      if error ~= nil then
        Utils.error("error reading file: " .. error)
      else
        local content = table.concat(lines or {}, "\n")
        local filetype = Utils.get_filetype(filepath)
        table.insert(selected_files, { path = filepath, content = content, file_type = filetype })
      end
    end
  end

  local viewed_files = {}
  if opts.history_messages then
    for _, message in ipairs(opts.history_messages) do
      local use = History.Helpers.get_tool_use_data(message)
      if use and use.name == "view" and use.input.path then
        local uniform_path = Utils.uniform_path(use.input.path)
        viewed_files[uniform_path] = use.id
      end
    end
  end

  selected_files = vim.iter(selected_files):filter(function(file) return viewed_files[file.path] == nil end):totable()

  local provider_conf = Providers.parse_config(provider)

  local template_opts = {
    ask = opts.ask, -- TODO: add mode without ask instruction
    code_lang = opts.code_lang,
    selected_files = selected_files,
    selected_code = opts.selected_code,
    recently_viewed_files = opts.recently_viewed_files,
    project_context = opts.project_context,
    diagnostics = opts.diagnostics,
    system_info = system_info,
    model_name = provider.model or "unknown",
    memory = opts.memory,
    enable_fastapply = Config.behaviour.enable_fastapply,
    use_react_prompt = provider_conf.use_ReAct_prompt,
  }

  -- Removed the original todos processing logic, now handled in context_messages

  local system_prompt
  if opts.prompt_opts and opts.prompt_opts.system_prompt then
    system_prompt = opts.prompt_opts.system_prompt
  else
    system_prompt = Path.prompts.render_mode(mode, template_opts)
  end

  if Config.system_prompt ~= nil then
    local custom_system_prompt
    if type(Config.system_prompt) == "function" then custom_system_prompt = Config.system_prompt() end
    if type(Config.system_prompt) == "string" then custom_system_prompt = Config.system_prompt end
    if custom_system_prompt ~= nil and custom_system_prompt ~= "" and custom_system_prompt ~= "null" then
      system_prompt = system_prompt .. "\n\n" .. custom_system_prompt
    end
  end

  ---@type AvanteLLMMessage[]
  local context_messages = {}
  if opts.prompt_opts and opts.prompt_opts.messages then
    context_messages = vim.list_extend(context_messages, opts.prompt_opts.messages)
  end

  if opts.project_context ~= nil and opts.project_context ~= "" and opts.project_context ~= "null" then
    local project_context = Path.prompts.render_file("_project.avanterules", template_opts)
    if project_context ~= "" then
      table.insert(context_messages, { role = "user", content = project_context, visible = false, is_context = true })
    end
  end

  if opts.diagnostics ~= nil and opts.diagnostics ~= "" and opts.diagnostics ~= "null" then
    local diagnostics = Path.prompts.render_file("_diagnostics.avanterules", template_opts)
    if diagnostics ~= "" then
      table.insert(context_messages, { role = "user", content = diagnostics, visible = false, is_context = true })
    end
  end

  if #selected_files > 0 or opts.selected_code ~= nil then
    local code_context = Path.prompts.render_file("_context.avanterules", template_opts)
    if code_context ~= "" then
      table.insert(context_messages, { role = "user", content = code_context, visible = false, is_context = true })
    end
  end

  if opts.memory ~= nil and opts.memory ~= "" and opts.memory ~= "null" then
    local memory = Path.prompts.render_file("_memory.avanterules", template_opts)
    if memory ~= "" then
      table.insert(context_messages, { role = "user", content = memory, visible = false, is_context = true })
    end
  end

  local pending_compaction_history_messages = {}
  if opts.prompt_opts and opts.prompt_opts.pending_compaction_history_messages then
    pending_compaction_history_messages =
      vim.list_extend(pending_compaction_history_messages, opts.prompt_opts.pending_compaction_history_messages)
  end

  local context_window = provider.context_window

  if context_window and context_window > 0 then
    Utils.debug("Context window", context_window)
    if opts.get_tokens_usage then
      local tokens_usage = opts.get_tokens_usage()
      if tokens_usage and tokens_usage.prompt_tokens ~= nil and tokens_usage.completion_tokens ~= nil then
        local target_tokens = context_window * 0.9
        local tokens_count = tokens_usage.prompt_tokens + tokens_usage.completion_tokens
        Utils.debug("Tokens count", tokens_count)
        if tokens_count > target_tokens then pending_compaction_history_messages = opts.history_messages end
      end
    end
  end

  ---@type AvanteLLMMessage[]
  local messages = vim.deepcopy(context_messages)
  for _, msg in ipairs(opts.history_messages or {}) do
    local message = msg.message
    if msg.is_user_submission then
      message = vim.deepcopy(message)
      local content = message.content
      if Config.mode == "agentic" then
        if type(content) == "string" then
          message.content = "<task>" .. content .. "</task>"
        elseif type(content) == "table" then
          for idx, item in ipairs(content) do
            if type(item) == "string" then
              item = "<task>" .. item .. "</task>"
              content[idx] = item
            elseif type(item) == "table" and item.type == "text" then
              item.content = "<task>" .. item.content .. "</task>"
              content[idx] = item
            end
          end
        end
      end
    end
    table.insert(messages, message)
  end

  messages = vim
    .iter(messages)
    :filter(function(msg) return type(msg.content) ~= "string" or msg.content ~= "" end)
    :totable()

  if opts.instructions ~= nil and opts.instructions ~= "" then
    messages = vim.list_extend(messages, { { role = "user", content = opts.instructions } })
  end

  if opts.get_todos then
    local todos = opts.get_todos()
    if todos and #todos > 0 then
      -- Remove existing todos-related messages - use more precise <todos> tag matching
      messages = vim
        .iter(messages)
        :filter(function(msg)
          if not msg.content or type(msg.content) ~= "string" then return true end
          -- Only filter out messages that start with <todos> and end with </todos> to avoid accidentally deleting other messages
          return not msg.content:match("^<todos>.*</todos>$")
        end)
        :totable()

      -- Add the latest todos to the end of messages, wrapped in <todos> tags
      local todos_content = vim.json.encode(todos)
      table.insert(messages, {
        role = "user",
        content = "<todos>\n" .. todos_content .. "\n</todos>",
        visible = false,
        is_context = true,
      })
    end
  end

  opts.session_ctx = opts.session_ctx or {}
  opts.session_ctx.system_prompt = system_prompt
  opts.session_ctx.messages = messages

  local tools = {}
  if opts.tools then tools = vim.list_extend(tools, opts.tools) end
  if opts.prompt_opts and opts.prompt_opts.tools then tools = vim.list_extend(tools, opts.prompt_opts.tools) end

  -- Set tools to nil if empty to avoid sending empty arrays to APIs that require
  -- tools to be either non-existent or have at least one item
  if #tools == 0 then tools = nil end

  local agents_rules = Prompts.get_agents_rules_prompt()
  if agents_rules then system_prompt = system_prompt .. "\n\n" .. agents_rules end
  local cursor_rules = Prompts.get_cursor_rules_prompt(selected_files)
  if cursor_rules then system_prompt = system_prompt .. "\n\n" .. cursor_rules end

  ---@type AvantePromptOptions
  return {
    system_prompt = system_prompt,
    messages = messages,
    image_paths = image_paths,
    tools = tools,
    pending_compaction_history_messages = pending_compaction_history_messages,
  }
end

---@param opts AvanteGeneratePromptsOptions
---@return integer
function M.calculate_tokens(opts)
  local prompt_opts = M.generate_prompts(opts)
  local tokens = Utils.tokens.calculate_tokens(prompt_opts.system_prompt)
  for _, message in ipairs(prompt_opts.messages) do
    tokens = tokens + Utils.tokens.calculate_tokens(message.content)
  end
  return tokens
end

local parse_headers = function(headers_file)
  local headers = {}
  local file = io.open(headers_file, "r")
  if file then
    for line in file:lines() do
      line = line:gsub("\r$", "")
      local key, value = line:match("^%s*(.-)%s*:%s*(.*)$")
      if key and value then headers[key] = value end
    end
    if Config.debug then
      -- Original header file was deleted by plenary.nvim
      -- see https://github.com/nvim-lua/plenary.nvim/blob/b9fd5226c2f76c951fc8ed5923d85e4de065e509/lua/plenary/curl.lua#L268
      local debug_headers_file = headers_file .. ".log"
      Utils.debug("curl response headers file:", debug_headers_file)
      local debug_file = io.open(debug_headers_file, "a")
      if debug_file then
        file:seek("set")
        debug_file:write(file:read("*all"))
        debug_file:close()
      end
    end
    file:close()
  end
  return headers
end

---@param opts avante.CurlOpts
function M.curl(opts)
  local provider = opts.provider
  local prompt_opts = opts.prompt_opts
  local handler_opts = opts.handler_opts

  local orig_on_stop = handler_opts.on_stop
  ---@param stop_opts AvanteLLMStopCallbackOptions
  handler_opts.on_stop = function(stop_opts)
    if orig_on_stop then return orig_on_stop(stop_opts) end
  end

  ---@type AvanteCurlOutput
  local spec = provider:parse_curl_args(prompt_opts)

  ---@type string
  local current_event_state = nil
  local turn_ctx = {}
  turn_ctx.turn_id = Utils.uuid()

  local response_body = ""
  ---@param line string
  local function parse_stream_data(line)
    local event = line:match("^event:%s*(.+)$")
    if event then
      current_event_state = event
      return
    end
    local data_match = line:match("^data:%s*(.+)$")
    if data_match then
      response_body = ""
      provider:parse_response(turn_ctx, data_match, current_event_state, handler_opts)
    else
      response_body = response_body .. line
      local ok, jsn = pcall(vim.json.decode, response_body)
      if ok then
        if jsn.error then
          handler_opts.on_stop({ reason = "error", error = jsn.error })
        else
          provider:parse_response(turn_ctx, response_body, current_event_state, handler_opts)
        end
        response_body = ""
      end
    end
  end

  local function parse_response_without_stream(data)
    provider:parse_response_without_stream(data, current_event_state, handler_opts)
  end

  local completed = false

  local active_job ---@type Job|nil

  local temp_file = fn.tempname()
  local curl_body_file = temp_file .. "-request-body.json"
  local resp_body_file = temp_file .. "-response-body.txt"
  local headers_file = temp_file .. "-response-headers.txt"

  -- Check if this is a multipart form request (specifically for watsonx)
  local is_multipart_form = spec.headers and spec.headers["Content-Type"] == "multipart/form-data"
  local curl_options

  if is_multipart_form then
    -- For multipart form data, use the form parameter
    -- spec.body should be a table with form field data
    curl_options = {
      headers = spec.headers,
      proxy = spec.proxy,
      insecure = spec.insecure,
      form = spec.body,
      raw = spec.rawArgs,
    }
  else
    -- For regular JSON requests, encode as JSON and write to file
    local json_content = vim.json.encode(spec.body)
    fn.writefile(vim.split(json_content, "\n"), curl_body_file)
    curl_options = {
      headers = spec.headers,
      proxy = spec.proxy,
      insecure = spec.insecure,
      body = curl_body_file,
      raw = spec.rawArgs,
    }
  end

  Utils.debug("curl request body file:", curl_body_file)
  Utils.debug("curl response body file:", resp_body_file)

  local function cleanup()
    if active_job then active_jobs[active_job] = nil end
    if Config.debug then return end
    vim.schedule(function()
      fn.delete(curl_body_file)
      pcall(fn.delete, resp_body_file)
    end)
  end

  local headers_reported = false

  local started_job, new_active_job = pcall(
    curl.post,
    spec.url,
    vim.tbl_extend("force", curl_options, {
      dump = { "-D", headers_file },
      stream = function(err, data, _)
        if completed then return end
        if not headers_reported and opts.on_response_headers then
          headers_reported = true
          opts.on_response_headers(parse_headers(headers_file))
        end
        if err then
          completed = true
          handler_opts.on_stop({ reason = "error", error = err })
          return
        end
        if not data then return end
        if Config.debug then
          if type(data) == "string" then
            local file = io.open(resp_body_file, "a")
            if file then
              file:write(data .. "\n")
              file:close()
            end
          end
        end
        vim.schedule(function()
          if completed then return end
          if provider.parse_stream_data ~= nil then
            provider:parse_stream_data(turn_ctx, data, handler_opts)
          else
            parse_stream_data(data)
          end
        end)
      end,
      on_error = function(err)
        if err.exit == 23 then
          local xdg_runtime_dir = os.getenv("XDG_RUNTIME_DIR")
          if not xdg_runtime_dir or fn.isdirectory(xdg_runtime_dir) == 0 then
            Utils.error(
              "$XDG_RUNTIME_DIR="
                .. xdg_runtime_dir
                .. " is set but does not exist. curl could not write output. Please make sure it exists, or unset.",
              { title = "Avante" }
            )
          elseif not uv.fs_access(xdg_runtime_dir, "w") then
            Utils.error(
              "$XDG_RUNTIME_DIR="
                .. xdg_runtime_dir
                .. " exists but is not writable. curl could not write output. Please make sure it is writable, or unset.",
              { title = "Avante" }
            )
          end
        end

        if not completed then
          completed = true
          cleanup()
          if err.signal then
            handler_opts.on_stop({ reason = "cancelled" })
          else
            handler_opts.on_stop({ reason = "error", error = err })
          end
        end
      end,
      callback = function(result)
        cleanup()
        local headers_map = vim.iter(result.headers):fold({}, function(acc, value)
          local pieces = vim.split(value, ":")
          local key = pieces[1]
          local remain = vim.list_slice(pieces, 2)
          if not remain then return acc end
          local val = Utils.trim_spaces(table.concat(remain, ":"))
          acc[key] = val
          return acc
        end)
        if result.status >= 400 then
          if provider.on_error then
            provider.on_error(result)
          else
            Utils.error("API request failed with status " .. result.status, { once = true, title = "Avante" })
          end
          local retry_after = 10
          if headers_map["retry-after"] then retry_after = tonumber(headers_map["retry-after"]) or 10 end
          if result.status == 429 then
            handler_opts.on_stop({ reason = "rate_limit", retry_after = retry_after })
            return
          end
          vim.schedule(function()
            if not completed then
              completed = true
              handler_opts.on_stop({
                reason = "error",
                error = "API request failed with status " .. result.status .. ". Body: " .. vim.inspect(result.body),
              })
            end
          end)
        end

        -- If stream is not enabled, then handle the response here
        if provider:is_disable_stream() and result.status == 200 then
          vim.schedule(function()
            completed = true
            parse_response_without_stream(result.body)
          end)
        end

        if result.status == 200 and spec.url:match("https://openrouter.ai") then
          local content_type = headers_map["content-type"]
          if content_type and content_type:match("text/html") then
            handler_opts.on_stop({
              reason = "error",
              error = "Your openrouter endpoint setting is incorrect, please set it to https://openrouter.ai/api/v1",
            })
          end
        end
      end,
    })
  )

  if not started_job then
    local error_msg = vim.inspect(new_active_job)
    Utils.error("Failed to make LLM request: " .. error_msg)
    handler_opts.on_stop({ reason = "error", error = error_msg })
    return
  end
  active_job = new_active_job
  active_jobs[active_job] = handler_opts

  return active_job
end

local retry_timer = nil
local abort_retry_timer = false
local function stop_retry_timer()
  if retry_timer then
    retry_timer:stop()
    pcall(function() retry_timer:close() end)
    retry_timer = nil
  end
end

---@param opts AvanteLLMStreamOptions
function M._stream(opts)
  if LLMToolHelpers and LLMToolHelpers.is_cancelled then return end

  local provider = opts.provider or Providers[Config.provider]
  opts.session_ctx = opts.session_ctx or {}

  if not opts.session_ctx.on_messages_add then opts.session_ctx.on_messages_add = opts.on_messages_add end
  if not opts.session_ctx.on_state_change then opts.session_ctx.on_state_change = opts.on_state_change end
  if not opts.session_ctx.on_start then opts.session_ctx.on_start = opts.on_start end
  if not opts.session_ctx.on_chunk then opts.session_ctx.on_chunk = opts.on_chunk end
  if not opts.session_ctx.on_stop then opts.session_ctx.on_stop = opts.on_stop end
  if not opts.session_ctx.on_tool_log then opts.session_ctx.on_tool_log = opts.on_tool_log end
  if not opts.session_ctx.get_history_messages then
    opts.session_ctx.get_history_messages = opts.get_history_messages
  end

  ---@cast provider AvanteProviderFunctor

  local prompt_opts = M.generate_prompts(opts)

  if
    prompt_opts.pending_compaction_history_messages
    and #prompt_opts.pending_compaction_history_messages > 0
    and opts.on_memory_summarize
  then
    opts.on_memory_summarize(prompt_opts.pending_compaction_history_messages)
    return
  end

  local resp_headers = {}
  local stream_cancelled = false

  local function dispatch_cancel_message()
    local cancelled_text = "\n*[Request cancelled by user.]*\n"
    if opts.on_chunk then opts.on_chunk(cancelled_text) end
    if opts.on_messages_add then
      local message = History.Message:new("assistant", cancelled_text, {
        just_for_display = true,
      })
      opts.on_messages_add({ message })
    end
    return opts.on_stop({ reason = "cancelled" })
  end

  ---@type AvanteHandlerOptions
  local handler_opts
  handler_opts = {
    on_messages_add = opts.on_messages_add,
    on_state_change = opts.on_state_change,
    update_tokens_usage = opts.update_tokens_usage,
    on_start = opts.on_start,
    on_chunk = opts.on_chunk,
    on_stop = function(stop_opts)
      if stream_cancelled then return end
      if stop_opts.usage and opts.update_tokens_usage then opts.update_tokens_usage(stop_opts.usage) end

      ---@param tool_uses AvantePartialLLMToolUse[]
      ---@param tool_use_index integer
      ---@param tool_results AvanteLLMToolResult[]
      local function handle_next_tool_use(
        tool_uses,
        tool_use_messages,
        tool_use_index,
        tool_results,
        streaming_tool_use
      )
        if stream_cancelled or (LLMToolHelpers and LLMToolHelpers.is_cancelled) then return end
        if tool_use_index > #tool_uses then
          ---@type avante.HistoryMessage[]
          local messages = {}
          for _, tool_result in ipairs(tool_results) do
            messages[#messages + 1] = History.Message:new("user", {
              type = "tool_result",
              tool_use_id = tool_result.tool_use_id,
              content = tool_result.content,
              is_error = tool_result.is_error,
              is_user_declined = tool_result.is_user_declined,
            })
          end
          if opts.on_messages_add then opts.on_messages_add(messages) end
          local the_last_tool_use = tool_uses[#tool_uses]
          if the_last_tool_use and the_last_tool_use.name == "attempt_completion" then
            opts.on_stop({ reason = "complete" })
            return
          end
          local new_opts = vim.tbl_deep_extend("force", opts, {
            history_messages = opts.get_history_messages and opts.get_history_messages() or {},
          })
          if provider.get_rate_limit_sleep_time then
            local sleep_time = provider:get_rate_limit_sleep_time(resp_headers)
            if sleep_time and sleep_time > 0 then
              Utils.info("Rate limit reached. Sleeping for " .. sleep_time .. " seconds ...")
              vim.defer_fn(function()
                if stream_cancelled or (LLMToolHelpers and LLMToolHelpers.is_cancelled) then return end
                M._stream(new_opts)
              end, sleep_time * 1000)
              return
            end
          end
          if stream_cancelled or (LLMToolHelpers and LLMToolHelpers.is_cancelled) then return end
          if not streaming_tool_use then M._stream(new_opts) end
          return
        end
        local partial_tool_use = tool_uses[tool_use_index]
        local partial_tool_use_message = tool_use_messages[tool_use_index]
        ---@param result string | nil
        ---@param error string | nil
        local function handle_tool_result(result, error)
          if stream_cancelled or (LLMToolHelpers and LLMToolHelpers.is_cancelled) then return end
          partial_tool_use_message.is_calling = false
          if opts.on_messages_add then opts.on_messages_add({ partial_tool_use_message }) end
          -- Special handling for cancellation signal from tools
          if error == LLMToolHelpers.CANCEL_TOKEN then
            Utils.debug("Tool execution was cancelled by user")
            local cancelled_text = "\n*[Request cancelled by user during tool execution.]*\n"
            if opts.on_chunk then opts.on_chunk(cancelled_text) end
            if opts.on_messages_add then
              local message = History.Message:new("assistant", cancelled_text, {
                just_for_display = true,
              })
              opts.on_messages_add({ message })
            end
            handler_opts.on_stop({ reason = "cancelled" })
            return
          end

          local is_user_declined = error and error:match("^User declined")
          local tool_result = {
            tool_use_id = partial_tool_use.id,
            content = error ~= nil and error or result,
            is_error = error ~= nil, -- Keep this as error to prevent processing as success
            is_user_declined = is_user_declined ~= nil,
          }
          table.insert(tool_results, tool_result)
          return handle_next_tool_use(tool_uses, tool_use_messages, tool_use_index + 1, tool_results)
        end
        local is_edit_tool_use = Utils.is_edit_tool_use(partial_tool_use)
        local support_streaming = false
        local llm_tool = vim.iter(prompt_opts.tools):find(function(tool) return tool.name == partial_tool_use.name end)
        if llm_tool then support_streaming = llm_tool.support_streaming == true end
        ---@type AvanteLLMToolFuncOpts
        local tool_use_opts = {
          session_ctx = opts.session_ctx,
          tool_use_id = partial_tool_use.id,
          streaming = partial_tool_use.state == "generating",
          on_complete = function() end,
        }
        if partial_tool_use.state == "generating" then
          if not is_edit_tool_use and not support_streaming then return end
          if type(partial_tool_use.input) == "table" then
            LLMTools.process_tool_use(prompt_opts.tools, partial_tool_use, tool_use_opts)
          end
          return
        end
        if streaming_tool_use then return end
        partial_tool_use_message.is_calling = true
        if opts.on_messages_add then opts.on_messages_add({ partial_tool_use_message }) end
        -- Either on_complete handles the tool result asynchronously or we receive the result and error synchronously when either is not nil
        local result, error = LLMTools.process_tool_use(prompt_opts.tools, partial_tool_use, {
          session_ctx = opts.session_ctx,
          on_log = opts.on_tool_log,
          set_tool_use_store = opts.set_tool_use_store,
          on_complete = handle_tool_result,
          tool_use_id = partial_tool_use.id,
        })
        if result ~= nil or error ~= nil then return handle_tool_result(result, error) end
      end
<<<<<<< HEAD
      if stop_opts.reason == "cancelled" then
        stream_cancelled = true
        local cancelled_text = "\n*[Request cancelled by user.]*\n"
        if opts.on_chunk then opts.on_chunk(cancelled_text) end
        if opts.on_messages_add then
          local message = History.Message:new("assistant", cancelled_text, {
            just_for_display = true,
          })
          opts.on_messages_add({ message })
        end
        return opts.on_stop({ reason = "cancelled" })
      end
=======
      if stop_opts.reason == "cancelled" then dispatch_cancel_message() end
>>>>>>> 9fe429eb
      local history_messages = opts.get_history_messages and opts.get_history_messages({ all = true }) or {}
      local pending_tools, pending_tool_use_messages = History.get_pending_tools(history_messages)
      if stop_opts.reason == "complete" and Config.mode == "agentic" then
        local completed_attempt_completion_tool_use = nil
        for idx = #history_messages, 1, -1 do
          local message = history_messages[idx]
          if message.is_user_submission then break end
          local use = History.Helpers.get_tool_use_data(message)
          if use and use.name == "attempt_completion" then
            completed_attempt_completion_tool_use = message
            break
          end
        end
        local unfinished_todos = {}
        if opts.get_todos then
          local todos = opts.get_todos()
          unfinished_todos = vim.tbl_filter(
            function(todo) return todo.status ~= "done" and todo.status ~= "cancelled" end,
            todos
          )
        end
        local user_reminder_count = opts.session_ctx.user_reminder_count or 0
        if
          not completed_attempt_completion_tool_use
          and opts.on_messages_add
          and (user_reminder_count < 3 or #unfinished_todos > 0)
        then
          opts.session_ctx.user_reminder_count = user_reminder_count + 1
          Utils.debug("user reminder count", user_reminder_count)
          local message
          if #unfinished_todos > 0 then
            message = History.Message:new(
              "user",
              "<system-reminder>You should use tool calls to answer the question, for example, use update_todo_status if the task step is done or cancelled.</system-reminder>",
              {
                visible = false,
              }
            )
          else
            message = History.Message:new(
              "user",
              "<system-reminder>You should use tool calls to answer the question, for example, use attempt_completion if the job is done.</system-reminder>",
              {
                visible = false,
              }
            )
          end
          opts.on_messages_add({ message })
          local new_opts = vim.tbl_deep_extend("force", opts, {
            history_messages = opts.get_history_messages(),
          })
          if provider.get_rate_limit_sleep_time then
            local sleep_time = provider:get_rate_limit_sleep_time(resp_headers)
            if sleep_time and sleep_time > 0 then
              Utils.info("Rate limit reached. Sleeping for " .. sleep_time .. " seconds ...")
              vim.defer_fn(function()
                if stream_cancelled or (LLMToolHelpers and LLMToolHelpers.is_cancelled) then return end
                M._stream(new_opts)
              end, sleep_time * 1000)
              return
            end
          end
          if stream_cancelled or (LLMToolHelpers and LLMToolHelpers.is_cancelled) then return end
          M._stream(new_opts)
          return
        end
      end
      if stop_opts.reason == "tool_use" then
        opts.session_ctx.user_reminder_count = 0
        return handle_next_tool_use(pending_tools, pending_tool_use_messages, 1, {}, stop_opts.streaming_tool_use)
      end
      if stop_opts.reason == "rate_limit" then
        local message = opts.on_messages_add
          and History.Message:new(
            "assistant",
            "", -- Actual content will be set below
            {
              just_for_display = true,
            }
          )

        local retry_count = stop_opts.retry_after
        Utils.info("Rate limit reached. Retrying in " .. retry_count .. " seconds", { title = "Avante" })

        local function countdown()
          if abort_retry_timer then
            Utils.info("Retry aborted due to user requested cancellation.")
            stop_retry_timer()
            dispatch_cancel_message()
            return
          end

          local msg_content = "*[Rate limit reached. Retrying in " .. retry_count .. " seconds ...]*"
          if opts.on_chunk then
            -- Use ANSI escape codes to clear line and move cursor up only for subsequent updates
            local prefix = ""
            if retry_count < stop_opts.retry_after then prefix = [[\033[1A\033[K]] end
            opts.on_chunk(prefix .. "\n" .. msg_content .. "\n")
          end
          if opts.on_messages_add and message then
            message:update_content("\n\n" .. msg_content)
            opts.on_messages_add({ message })
          end

          if retry_count <= 0 then
            stop_retry_timer()

            Utils.info("Restarting stream after rate limit pause")
            if stream_cancelled then return end
            M._stream(opts)
          else
            retry_count = retry_count - 1
          end
        end

        stop_retry_timer()
        retry_timer = uv.new_timer()
        if retry_timer then retry_timer:start(0, 1000, vim.schedule_wrap(function() countdown() end)) end
        return
      end
      return opts.on_stop(stop_opts)
    end,
  }

  return M.curl({
    provider = provider,
    prompt_opts = prompt_opts,
    handler_opts = handler_opts,
    on_response_headers = function(headers) resp_headers = headers end,
  })
end

local function _merge_response(first_response, second_response, opts)
  local prompt = "\n" .. Config.dual_boost.prompt
  prompt = prompt
    :gsub("{{[%s]*provider1_output[%s]*}}", function() return first_response end)
    :gsub("{{[%s]*provider2_output[%s]*}}", function() return second_response end)

  prompt = prompt .. "\n"

  if opts.instructions == nil then opts.instructions = "" end

  -- append this reference prompt to the prompt_opts messages at last
  opts.instructions = opts.instructions .. prompt

  M._stream(opts)
end

local function _collector_process_responses(collector, opts)
  if not collector[1] or not collector[2] then
    Utils.error("One or both responses failed to complete")
    return
  end
  _merge_response(collector[1], collector[2], opts)
end

local function _collector_add_response(collector, index, response, opts)
  collector[index] = response
  collector.count = collector.count + 1

  if collector.count == 2 then
    collector.timer:stop()
    _collector_process_responses(collector, opts)
  end
end

function M._dual_boost_stream(opts, Provider1, Provider2)
  Utils.debug("Starting Dual Boost Stream")

  local collector = {
    count = 0,
    responses = {},
    timer = uv.new_timer(),
    timeout_ms = Config.dual_boost.timeout,
  }

  -- Setup timeout
  collector.timer:start(
    collector.timeout_ms,
    0,
    vim.schedule_wrap(function()
      if collector.count < 2 then
        Utils.warn("Dual boost stream timeout reached")
        collector.timer:stop()
        -- Process whatever responses we have
        _collector_process_responses(collector, opts)
      end
    end)
  )

  -- Create options for both streams
  local function create_stream_opts(index)
    local response = ""
    return vim.tbl_extend("force", opts, {
      on_chunk = function(chunk)
        if chunk then response = response .. chunk end
      end,
      on_stop = function(stop_opts)
        if stop_opts.reason == "cancelled" then
          if collector.timer then pcall(function() collector.timer:stop() end) end
          if opts.on_stop then opts.on_stop({ reason = "cancelled" }) end
          return
        end
        if stop_opts.error then
          Utils.error(string.format("Stream %d failed: %s", index, stop_opts.error))
          return
        end
        Utils.debug(string.format("Response %d completed", index))
        _collector_add_response(collector, index, response, opts)
      end,
    })
  end

  -- Start both streams
  local success, err = xpcall(function()
    local opts1 = create_stream_opts(1)
    opts1.provider = Provider1
    M._stream(opts1)
    local opts2 = create_stream_opts(2)
    opts2.provider = Provider2
    M._stream(opts2)
  end, function(err) return err end)
  if not success then Utils.error("Failed to start dual_boost streams: " .. tostring(err)) end
end

---@param opts AvanteLLMStreamOptions
function M.stream(opts)
  -- Reset the cancellation flag at the start of a new request
  if LLMToolHelpers then LLMToolHelpers.is_cancelled = false end

  local is_completed = false
  if opts.on_tool_log ~= nil then
    local original_on_tool_log = opts.on_tool_log
    opts.on_tool_log = vim.schedule_wrap(function(...)
      if not original_on_tool_log then return end
      return original_on_tool_log(...)
    end)
  end
  if opts.set_tool_use_store ~= nil then
    local original_set_tool_use_store = opts.set_tool_use_store
    opts.set_tool_use_store = vim.schedule_wrap(function(...)
      if not original_set_tool_use_store then return end
      return original_set_tool_use_store(...)
    end)
  end
  if opts.on_chunk ~= nil then
    local original_on_chunk = opts.on_chunk
    opts.on_chunk = vim.schedule_wrap(function(chunk)
      if is_completed then return end
      if original_on_chunk then return original_on_chunk(chunk) end
    end)
  end
  if opts.on_stop ~= nil then
    local original_on_stop = opts.on_stop
    opts.on_stop = vim.schedule_wrap(function(stop_opts)
      if is_completed then return end
      if stop_opts.reason == "complete" or stop_opts.reason == "error" or stop_opts.reason == "cancelled" then
        is_completed = true
      end
      return original_on_stop(stop_opts)
    end)
  end

  local valid_dual_boost_modes = {
    legacy = true,
  }

  opts.mode = opts.mode or Config.mode

  abort_retry_timer = false
  if Config.dual_boost.enabled and valid_dual_boost_modes[opts.mode] then
    M._dual_boost_stream(
      opts,
      Providers[Config.dual_boost.first_provider],
      Providers[Config.dual_boost.second_provider]
    )
  else
    M._stream(opts)
  end
end

function M.cancel_inflight_request()
  if LLMToolHelpers.is_cancelled ~= nil then LLMToolHelpers.is_cancelled = true end
  if LLMToolHelpers.confirm_popup ~= nil then
    LLMToolHelpers.confirm_popup:cancel()
    LLMToolHelpers.confirm_popup = nil
  end
  abort_retry_timer = true

  local jobs_to_cancel = {}
  for job, handler in pairs(active_jobs) do
    table.insert(jobs_to_cancel, { job = job, handler = handler })
  end

  -- Manually trigger cancellation logic
  for _, item in ipairs(jobs_to_cancel) do
    if item.handler and item.handler.on_stop then item.handler.on_stop({ reason = "cancelled" }) end
  end

  for _, item in ipairs(jobs_to_cancel) do
    local job = item.job
    local ok, is_alive = pcall(function() return not job:is_closing() end)
    if ok and is_alive then
      local shutdown_ok, err = pcall(function() job:shutdown() end)
      if not shutdown_ok then Utils.warn("Failed to shutdown job: " .. tostring(err)) end
    end
  end
end

return M<|MERGE_RESOLUTION|>--- conflicted
+++ resolved
@@ -931,22 +931,7 @@
         })
         if result ~= nil or error ~= nil then return handle_tool_result(result, error) end
       end
-<<<<<<< HEAD
-      if stop_opts.reason == "cancelled" then
-        stream_cancelled = true
-        local cancelled_text = "\n*[Request cancelled by user.]*\n"
-        if opts.on_chunk then opts.on_chunk(cancelled_text) end
-        if opts.on_messages_add then
-          local message = History.Message:new("assistant", cancelled_text, {
-            just_for_display = true,
-          })
-          opts.on_messages_add({ message })
-        end
-        return opts.on_stop({ reason = "cancelled" })
-      end
-=======
       if stop_opts.reason == "cancelled" then dispatch_cancel_message() end
->>>>>>> 9fe429eb
       local history_messages = opts.get_history_messages and opts.get_history_messages({ all = true }) or {}
       local pending_tools, pending_tool_use_messages = History.get_pending_tools(history_messages)
       if stop_opts.reason == "complete" and Config.mode == "agentic" then
