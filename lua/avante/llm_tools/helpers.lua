local Utils = require("avante.utils")
local Path = require("plenary.path")

local M = {}

M.CANCEL_TOKEN = "__CANCELLED__"

-- Track cancellation state
M.is_cancelled = false
---@type avante.ui.Confirm
M.confirm_popup = nil

---@param rel_path string
---@return string
function M.get_abs_path(rel_path)
  local project_root = Utils.get_project_root()
  local p = Utils.join_paths(project_root, rel_path)
  if p:sub(-2) == "/." then p = p:sub(1, -3) end
  return p
end

---@param message string
---@param callback fun(yes: boolean, reason?: string)
---@param confirm_opts? { focus?: boolean }
---@param session_ctx? table
---@param tool_name? string -- Optional tool name to check against tool_permissions config
---@return avante.ui.Confirm | nil
function M.confirm(message, callback, confirm_opts, session_ctx, tool_name)
  if session_ctx and session_ctx.always_yes then
    callback(true)
    return
  end

  -- Check behaviour.auto_approve_tool_permissions config for auto-approval
  local Config = require("avante.config")
  local auto_approve = Config.behaviour.auto_approve_tool_permissions

  -- If auto_approve is true, auto-approve all tools
  if auto_approve == true then
    callback(true)
    return
  end

  -- If auto_approve is a table (array of tool names), check if this tool is in the list
  if type(auto_approve) == "table" and vim.tbl_contains(auto_approve, tool_name) then
    callback(true)
    return
  end
  local Confirm = require("avante.ui.confirm")
  local sidebar = require("avante").get()
  if not sidebar or not sidebar.containers.input or not sidebar.containers.input.winid then
    Utils.error("Avante sidebar not found", { title = "Avante" })
    callback(false)
    return
  end
  confirm_opts = vim.tbl_deep_extend("force", { container_winid = sidebar.containers.input.winid }, confirm_opts or {})
  if M.confirm_popup then M.confirm_popup:close() end
  M.confirm_popup = Confirm:new(message, function(type, reason)
    if type == "yes" then
      callback(true)
    elseif type == "all" then
      if session_ctx then session_ctx.always_yes = true end
      callback(true)
    elseif type == "no" then
      callback(false, reason)
    end
    M.confirm_popup = nil
  end, confirm_opts)
  M.confirm_popup:open()
  return M.confirm_popup
end

---@param abs_path string
---@return boolean
local function old_is_ignored(abs_path)
  local project_root = Utils.get_project_root()
  local gitignore_path = project_root .. "/.gitignore"
  local gitignore_patterns, gitignore_negate_patterns = Utils.parse_gitignore(gitignore_path)
  -- The checker should only take care of the path inside the project root
  -- Specifically, it should not check the project root itself
  -- Otherwise if the binary is named the same as the project root (such as Go binary), any paths
  -- insde the project root will be ignored
  local rel_path = Utils.make_relative_path(abs_path, project_root)
  return Utils.is_ignored(rel_path, gitignore_patterns, gitignore_negate_patterns)
end

---@param abs_path string
---@return boolean
function M.is_ignored(abs_path)
  local project_root = Utils.get_project_root()
  local cmd =
    string.format("git -C %s check-ignore %s", vim.fn.shellescape(project_root), vim.fn.shellescape(abs_path))

  local result = vim.fn.system(cmd)
  local exit_code = vim.v.shell_error

  -- If command failed or git is not available, fall back to old method
  if exit_code ~= 0 and exit_code ~= 1 then return old_is_ignored(abs_path) end

  -- Check if result indicates this is not a git repository
  if result:sub(1, 26) == "fatal: not a git repository" then return old_is_ignored(abs_path) end

  -- git check-ignore returns:
  -- - exit code 0 and outputs the path if the file is ignored
  -- - exit code 1 and no output if the file is not ignored
  return exit_code == 0
end

---@param abs_path string
---@return boolean
function M.has_permission_to_access(abs_path)
  if not Path:new(abs_path):is_absolute() then return false end
  local project_root = Utils.get_project_root()
<<<<<<< HEAD
  if abs_path:sub(1, #project_root) ~= project_root then return false end
  return true
=======
  -- allow if inside project root OR inside user config dir
  local config_dir = vim.fn.stdpath("config")
  local in_project = abs_path:sub(1, #project_root) == project_root
  local in_config = abs_path:sub(1, #config_dir) == config_dir
  if not in_project and not in_config then return false end
  return not M.is_ignored(abs_path)
>>>>>>> c6560483
end

---@param path string
---@return boolean
function M.already_in_context(path)
  local sidebar = require("avante").get()
  if sidebar and sidebar.file_selector then
    local rel_path = Utils.uniform_path(path)
    return vim.tbl_contains(sidebar.file_selector.selected_filepaths, rel_path)
  end
  return false
end

---@param path string
---@param session_ctx table
---@return boolean
function M.already_viewed(path, session_ctx)
  local view_history = session_ctx.view_history or {}
  local uniform_path = Utils.uniform_path(path)
  if view_history[uniform_path] then return true end
  return false
end

---@param path string
---@param session_ctx table
function M.mark_as_viewed(path, session_ctx)
  local view_history = session_ctx.view_history or {}
  local uniform_path = Utils.uniform_path(path)
  view_history[uniform_path] = true
  session_ctx.view_history = view_history
end

function M.mark_as_not_viewed(path, session_ctx)
  local view_history = session_ctx.view_history or {}
  local uniform_path = Utils.uniform_path(path)
  view_history[uniform_path] = nil
  session_ctx.view_history = view_history
end

---@param abs_path string
---@return integer bufnr
---@return string | nil error
function M.get_bufnr(abs_path)
  local sidebar = require("avante").get()
  if not sidebar then return 0, "Avante sidebar not found" end
  local bufnr ---@type integer
  vim.api.nvim_win_call(sidebar.code.winid, function()
    ---@diagnostic disable-next-line: param-type-mismatch
    pcall(vim.cmd, "edit " .. abs_path)
    bufnr = vim.api.nvim_get_current_buf()
  end)
  return bufnr, nil
end

return M<|MERGE_RESOLUTION|>--- conflicted
+++ resolved
@@ -111,17 +111,12 @@
 function M.has_permission_to_access(abs_path)
   if not Path:new(abs_path):is_absolute() then return false end
   local project_root = Utils.get_project_root()
-<<<<<<< HEAD
-  if abs_path:sub(1, #project_root) ~= project_root then return false end
-  return true
-=======
   -- allow if inside project root OR inside user config dir
   local config_dir = vim.fn.stdpath("config")
   local in_project = abs_path:sub(1, #project_root) == project_root
   local in_config = abs_path:sub(1, #config_dir) == config_dir
   if not in_project and not in_config then return false end
   return not M.is_ignored(abs_path)
->>>>>>> c6560483
 end
 
 ---@param path string
