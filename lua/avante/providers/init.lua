--- conflicted
+++ resolved
@@ -171,18 +171,14 @@
       if ok then provider_config = Utils.deep_extend_with_metatable("force", module, provider_config) end
     end
 
-<<<<<<< HEAD
-    t[k].parse_api_key = function() return E.parse_envvar(t[k]) end
-=======
     t[k] = provider_config
 
     if t[k].parse_api_key == nil then t[k].parse_api_key = function() return E.parse_envvar(t[k]) end end
->>>>>>> fe8e34ce
 
     -- default to gpt-4o as tokenizer
     if t[k].tokenizer_id == nil then t[k].tokenizer_id = "gpt-4o" end
 
-    if t[k].is_env_set == nil then t[k].is_env_set = function() return E.parse_envvar(t[k]) ~= nil end end
+    if t[k].is_env_set == nil then t[k].is_env_set = function() return t[k].parse_api_key() ~= nil end end
 
     if t[k].setup == nil then
       local provider_conf = M.parse_config(t[k])
